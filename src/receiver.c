/**
 * @file receiver.c
 * @brief Functions for receiving data over an enhanced UDP protocol.
 * 
 * This file contains the implementation of functions
 * responsible for receiving data over the enhanced UDP 
 * protocol. It includes key functions for setting up a server socket,
 * handling incoming packets, and assembling them into a complete file.
 * 
 * @author Maddy Paulson (maddypaulson)
 * @author Leo Kamino (LeoKamino)
 * @bug No known bugs.
 */

#include <stdio.h>
#include <stdlib.h>
#include <string.h>
#include <arpa/inet.h>
#include <netinet/in.h>

#include <sys/types.h>
#include <sys/socket.h>
#include <unistd.h>

#include <pthread.h>
#include <errno.h>

#include "packet_header.h"

/**
 * @def BUFFER_SIZE
 * Definition to indicate size of the buffer.
 */
#define BUFFER_SIZE 1024

/**
 * @brief Prints the contents of the buffer.
 * 
 * This function is used for debugging purposes. It prints the
 * contents of the buffer up to the specified length.
 * 
 * @param buffer The buffer containing the data to be printed.
 * @param length The length of the data in the buffer.
 */
void printBufferContents(const char *buffer, ssize_t length) {
    printf("Buffer contents:\n");
    printf("ASCII: ");
    for (ssize_t i = 0; i < length; i++) {
        printf("%c", (buffer[i] >= 32 && buffer[i] <= 126) ? buffer[i] : '.');
    }
    printf("\n\n");
}

<<<<<<< HEAD
/**
 * @brief Receives a file over a network using a reliable UDP protocol.
 * 
 * This function sets up a UDP socket for the specified port, then enters a loop to receive packets.
 * Each packet is expected to have a header that the function checks to determine if it is the last packet.
 * Packet data, excluding the header, is written to the destination file specified.
 * For each received packet, an acknowledgment is sent back to the sender.
 * The function continues to receive packets until the last packet flag is encountered.
 * 
 * @param myUDPport The local UDP port to bind for listening to incoming packets.
 * @param destinationFile The path to the file where the incoming data should be written.
 * @param writeRate The rate at which the data should be written to the file.
 * 
 * @return Void.
 */
=======
void sendFinalAck(int sockDescriptor, struct sockaddr_in *destAddr, int sequenceNumber) {
    PacketHeader ack;
    ack.sequenceNumber = sequenceNumber;
    ack.flags = 0;
    ack.flags = setFlag(ack.flags, IS_ACK);
    ack.flags = setFlag(ack.flags, IS_LAST_PACKET);

    sendto(sockDescriptor, &ack, sizeof(ack), 0, (struct sockaddr *)destAddr, sizeof(struct sockaddr_in));
    printf("Sent final ack for sequence number: %d\n", sequenceNumber);
}

>>>>>>> 39901f7f
void rrecv(unsigned short int myUDPport, char* destinationFile, unsigned long long int writeRate) {
    
    int sockDescriptor;
    struct sockaddr_in myAddr, senderAddr;
    char buffer[BUFFER_SIZE];
    ssize_t receivedBytes;
    FILE *file;
    unsigned long long int bytesWritten = 0;
    int expectedSequenceNumber = 0;

    /*
     * Create UDP socket.
     */
    sockDescriptor = socket(AF_INET, SOCK_DGRAM, 0);
    if(sockDescriptor < 0){
        perror("Socket creation failed");
        exit(EXIT_FAILURE);
    }

    memset(&myAddr, 0, sizeof(myAddr));
    myAddr.sin_family = AF_INET;
    myAddr.sin_port = htons(myUDPport);
    myAddr.sin_addr.s_addr = htonl(INADDR_ANY);

    /*
     * Bind socket.
     */
    if(bind(sockDescriptor, (struct sockaddr *)&myAddr, sizeof(myAddr)) < 0) {
        perror("Bind failed");
        close(sockDescriptor);
        exit(EXIT_FAILURE);
    }

    /*
     * Open destination file for writing.
     */
    file = fopen(destinationFile, "wb");
    if(file == NULL){
        perror("Failed to open destination file for writing.");
        close(sockDescriptor);
        exit(EXIT_FAILURE);
    }

    while(1){
        socklen_t senderAddrLen = sizeof(senderAddr);
        receivedBytes = recvfrom(sockDescriptor, buffer, BUFFER_SIZE, 0, (struct sockaddr *)&senderAddr, &senderAddrLen);

        if(receivedBytes < 0){
            perror("recvfrom failed");
            break;
        }
        
        /*
         * Extract the packet header from the received packet.
         */
        PacketHeader header;
        memcpy(&header, buffer, sizeof(header));

        if (isFlagSet(header.flags, IS_LAST_PACKET)) {
            printf("Last packet received. Sequence Number: %d\n", header.sequenceNumber);
            sendFinalAck(sockDescriptor, &senderAddr, header.sequenceNumber);
            break;
        } else if (header.sequenceNumber == expectedSequenceNumber) {
            printf("Packet received. Sequence Number: %d\n", header.sequenceNumber);
            // fprintf(stdout, "%d\n", receivedBytes);
            // printBufferContents(buffer, receivedBytes);

            /*
             * Write the received payload without the header to the file.
             */
            ssize_t payloadSize = receivedBytes - sizeof(PacketHeader);
            fwrite(buffer + sizeof(PacketHeader), 1, payloadSize, file);

            bytesWritten += payloadSize;

            /*
             * Prepare the acknowledgement packet to send.
             */
            PacketHeader ack;
            ack.sequenceNumber = header.sequenceNumber;
            ack.flags = 0;
            ack.flags = setFlag(ack.flags, IS_ACK);

            sendto(sockDescriptor, &ack, sizeof(ack), 0, (struct sockaddr *)&senderAddr, sizeof(senderAddr));
            expectedSequenceNumber++;
        }else{
            printf("Wrong packet received. Sequence Number: %d\n Expected: %d", header.sequenceNumber, expectedSequenceNumber);
        }
    }

    fclose(file);
    close(sockDescriptor);
}

/**
 * @brief Entry point for the UDP file receiver program.
 * 
 * This function parses command line arguments and initiates the file reception process
 * by calling the rrecv function. The program expects exactly two arguments:
 * the UDP port to listen on, and the filename to which the incoming data will be written.
 * 
 * @param argc The number of command line arguments.
 * @param argv The array of command line arguments.
 * @return int EXIT_SUCCESS returned on successful completion or error code 1 on failure.
 */
int main(int argc, char** argv) {
    unsigned short int udpPort;
    char* filename = NULL;

    if (argc != 3) {
        fprintf(stderr, "usage: %s UDP_port filename_to_write\n\n", argv[0]);
        exit(1);
    }

    udpPort = (unsigned short int) atoi(argv[1]);
    filename = argv[2];

    rrecv(udpPort, filename, 0);
}<|MERGE_RESOLUTION|>--- conflicted
+++ resolved
@@ -51,7 +51,17 @@
     printf("\n\n");
 }
 
-<<<<<<< HEAD
+void sendFinalAck(int sockDescriptor, struct sockaddr_in *destAddr, int sequenceNumber) {
+    PacketHeader ack;
+    ack.sequenceNumber = sequenceNumber;
+    ack.flags = 0;
+    ack.flags = setFlag(ack.flags, IS_ACK);
+    ack.flags = setFlag(ack.flags, IS_LAST_PACKET);
+
+    sendto(sockDescriptor, &ack, sizeof(ack), 0, (struct sockaddr *)destAddr, sizeof(struct sockaddr_in));
+    printf("Sent final ack for sequence number: %d\n", sequenceNumber);
+}
+
 /**
  * @brief Receives a file over a network using a reliable UDP protocol.
  * 
@@ -67,19 +77,6 @@
  * 
  * @return Void.
  */
-=======
-void sendFinalAck(int sockDescriptor, struct sockaddr_in *destAddr, int sequenceNumber) {
-    PacketHeader ack;
-    ack.sequenceNumber = sequenceNumber;
-    ack.flags = 0;
-    ack.flags = setFlag(ack.flags, IS_ACK);
-    ack.flags = setFlag(ack.flags, IS_LAST_PACKET);
-
-    sendto(sockDescriptor, &ack, sizeof(ack), 0, (struct sockaddr *)destAddr, sizeof(struct sockaddr_in));
-    printf("Sent final ack for sequence number: %d\n", sequenceNumber);
-}
-
->>>>>>> 39901f7f
 void rrecv(unsigned short int myUDPport, char* destinationFile, unsigned long long int writeRate) {
     
     int sockDescriptor;
