/**
 * @file sender.c
 * @brief Functions for sending data over an enhanced UDP protocol.
 * 
 * This file contains the implementation of functions
 * responsible for sending data over the enhanced UDP 
 * protocol. It includes a key function rsend which 
 * handles sending packets and handling acknowledgments. 
 * 
 * @author Maddy Paulson (maddypaulson)
 * @author Leo Kamino (LeonardoKamino)
 * @bug No known bugs.
 */

#include <stdio.h>
#include <stdlib.h>
#include <string.h>
#include <arpa/inet.h>
#include <netinet/in.h>
#include <netdb.h>
#include <sys/types.h>
#include <sys/socket.h>
#include <unistd.h>
#include <pthread.h>
#include <errno.h>
#include <sys/time.h>

#include "packet_header.h"
#include "rtt_estimates.h"

/**
 * @def BUFFER_SIZE
 * Definition to indicate size of the buffer.
 */
<<<<<<< HEAD
#define BUFFER_SIZE 1   0000
=======
#define BUFFER_SIZE 10000
>>>>>>> 0939f30e

/**
 * @def ACK_TIMEOUT_USEC
 * Definition for ACK timeout in microseconds.
 * 
 */
#define ACK_TIMEOUT_MSEC 60

#define EXPECTED_RTT 20

/**
 * @def MAX_RESEND_ATTEMPTS
 * Definition specifying the maximum number of resend attempts for a packet
 * if the acknowledgment (ACK) is not received within the timeout period.
 */
#define MAX_RESEND_ATTEMPTS 5

/**
 * @def LINK_CAPACITY
 * Definition that represents the network link capacity that the sender will assume
 * for calculating bandwidth utilization
 * 
 */
#define LINK_CAPACITY 20971520

/**
 * @brief Sends a closing packet to the specified destination address.
 * 
 * This function sends a closing packet containing the provided sequence number
 * to the specified destination address using the given socket descriptor. The
 * closing packet indicates the end of the data transmission. It retransmits the
 * closing packet up to a maximum number of times defined by MAX_RESEND_ATTEMPTS
 * until an acknowledgment packet is received or the maximum attempts are
 * exhausted.
 * 
 * @param sockDescriptor The socket descriptor for sending the closing packet.
 * @param destAddr The destination address to send the closing packet.
 * @param sequenceNumber The sequence number of the closing packet.
 * @return Void.
 */
void sendClosingPacket(int sockDescriptor, struct sockaddr_in *destAddr, int sequenceNumber) {
    int resendAttempts = 0;
    int sentBytes;

    PacketHeader lastPacketHeader;
    lastPacketHeader.sequenceNumber = sequenceNumber;
    lastPacketHeader.flags = 0;
    lastPacketHeader.flags = setFlag(lastPacketHeader.flags, IS_LAST_PACKET);

    do {
        sentBytes = sendto(sockDescriptor, &lastPacketHeader, sizeof(lastPacketHeader), 0, (struct sockaddr *)destAddr, sizeof(struct sockaddr_in));
        if(sentBytes < 0) {
            perror("Error sending closing packet");
            break;
        }
       

        PacketHeader ack;
        ssize_t ackSize = recvfrom(sockDescriptor, &ack, sizeof(ack), 0, NULL, 0);
        if (ackSize > 0 && isFlagSet(ack.flags, IS_ACK) && isFlagSet(ack.flags, IS_LAST_PACKET) && ack.sequenceNumber == sequenceNumber){
            printf("ACK received for closing packet sequence number: %d\n", ack.sequenceNumber);
            break; // Exit the resend loop
        } else {
            printf("ACK timeout or error, resending closing packet, sequence number: %ld\n", sequenceNumber);
            resendAttempts++;
        }

    } while(resendAttempts < MAX_RESEND_ATTEMPTS);
}

/**
 * @brief Sends a file over UDP to the specified destination.
 * 
 * This function sends a file over User Datagram Protocol (UDP) to the specified
 * destination hostname and port. It reads the file specified by the filename and
 * sends it in chunks (packets) until all bytes are transferred or until an error
 * occurs. It uses acknowledgments (ACKs) to ensure reliable delivery of packets
 * and handles retransmissions in case of timeouts or errors. The function also
 * measures the bandwidth during the transmission process.
 * 
 * @param hostname The hostname or IP address of the destination.
 * @param hostUDPport The hostname or IP address of the destination.
 * @param filename The name of the file to be sent.
 * @param bytesToTransfer The total number of bytes to transfer from the file.
 * @return Void.
 */
void rsend(char* hostname, 
            unsigned short int hostUDPport, 
            char* filename, 
            unsigned long long int bytesToTransfer) 
{
    int sockDescriptor;
    struct sockaddr_in destAddr;
    char buffer[BUFFER_SIZE];
    char ackBuffer[BUFFER_SIZE];
    ssize_t readBytes, sentBytes;
    FILE *file;

    unsigned long long int totalBytesSent = 0;
    unsigned long long int totalValidBytesSent = 0;

    int sequenceNumber = 0;

    /*
    * Initialize variables for Timeout calculation
    */
    double estimatedRTT = EXPECTED_RTT;
    double deviationRTT = 0;
    struct timeval sendTime, receiveTime;

    /*
     * Resolve the hostname to support domain & ip addresses.
     */
    struct addrinfo hints, *servinfo, *p;
    memset(&hints, 0, sizeof hints);
    hints.ai_family = AF_INET;
    hints.ai_socktype = SOCK_DGRAM;

    int status;
    printf("Hostname: %s\n", hostname);
    if((status = getaddrinfo(hostname, NULL, &hints, &servinfo)) != 0){
        perror("Address translation failed.");
        exit(EXIT_FAILURE);
    }

    /*
     * Create UDP socket.
     */
    sockDescriptor = socket(AF_INET, SOCK_DGRAM, 0);
    if(sockDescriptor < 0){
        perror("Socket creation failed");
        exit(EXIT_FAILURE);
    }

    // Set socket timeout for receiving
    struct timeval timeout;
    timeout.tv_sec = (int) EXPECTED_RTT * 2 / 1000;
    timeout.tv_usec = ((int) EXPECTED_RTT * 2 % 1000) * 1000;
    if (setsockopt(sockDescriptor, SOL_SOCKET, SO_RCVTIMEO, &timeout, sizeof(timeout)) < 0) {
        perror("Error setting socket timeout");
        close(sockDescriptor);
        exit(EXIT_FAILURE);
    }

    memset(&destAddr, 0, sizeof(destAddr));
    destAddr.sin_family = AF_INET;
    destAddr.sin_port = htons(hostUDPport);
    memcpy(&destAddr.sin_addr, &((struct sockaddr_in *)servinfo->ai_addr)->sin_addr, sizeof(struct in_addr));

    freeaddrinfo(servinfo);

    /*
     * Open file for reading.
     */
    if((file = fopen(filename, "rb")) == NULL) {
        perror("Opening file failed");
        close(sockDescriptor);
        exit(EXIT_FAILURE);
    }

    // start timing for bandwidth
    struct timeval start, end;
    gettimeofday(&start, NULL);

    /*
     * Continue sending file in chunks (packets) until all bytes are transferred.
     */
    while(totalValidBytesSent < bytesToTransfer && (readBytes = fread(buffer + sizeof(PacketHeader), 1, BUFFER_SIZE - sizeof(PacketHeader), file)) > 0){
        PacketHeader header;
        header.sequenceNumber = sequenceNumber;
        header.flags = 0;
        int sendAgain = 1;

        memcpy(buffer, &header, sizeof(header));

        do {
            if(sendAgain){
                gettimeofday(&sendTime, NULL);
                sentBytes = sendto(sockDescriptor, buffer, readBytes + sizeof(PacketHeader), 0, (struct sockaddr *)&destAddr, sizeof(destAddr));
                if(sentBytes < 0) {
                    perror("Error sending file");
                    break;
                }
                totalBytesSent += sentBytes - sizeof(PacketHeader);
            }

            
            //printf("Sent %ld sequence\n", sequenceNumber);
            printf("Sent %ld sequence\n", sequenceNumber);

            PacketHeader ack;
            ssize_t ackSize = recvfrom(sockDescriptor, &ack, sizeof(ack), 0, NULL, 0);

            if(ackSize > 0 && isFlagSet(ack.flags, IS_ACK) && ack.sequenceNumber < header.sequenceNumber){
                perror("ACK received for packet already acknowledge\n");
                sendAgain = 0;
                continue;
            }else {
                sendAgain = 1;
            }

            if (ackSize > 0 && isFlagSet(ack.flags, IS_ACK) && ack.sequenceNumber == header.sequenceNumber) {
                sequenceNumber++;
                totalValidBytesSent += sentBytes - sizeof(PacketHeader);
                printf("ACK received for sequence number: %d\n", ack.sequenceNumber);
                
                gettimeofday(&receiveTime, NULL);
                double rtt = calculateRTT(sendTime, receiveTime);
                updateTimeout(&estimatedRTT, &deviationRTT, rtt, &timeout);

                if (setsockopt(sockDescriptor, SOL_SOCKET, SO_RCVTIMEO, &timeout, sizeof(timeout)) < 0) {
                    perror("Error setting socket timeout");
                    close(sockDescriptor);
                    exit(EXIT_FAILURE);
                }

                break; // Exit the resend loop
            } else if (errno == EAGAIN || errno == EWOULDBLOCK){
                printf("ACK TIMEOUT resending sequence number: %ld\n", sequenceNumber);
                doubleTimeOut(&timeout);

                if (setsockopt(sockDescriptor, SOL_SOCKET, SO_RCVTIMEO, &timeout, sizeof(timeout)) < 0) {
                    perror("Error setting socket timeout");
                    close(sockDescriptor);
                    exit(EXIT_FAILURE);
                }

            } else{
                printf("ACK timeout or error, resending sequence number: %ld\n", sequenceNumber);
            }

        } while(1);

        
    }

    // Send the last packet
    sendClosingPacket(sockDescriptor, &destAddr, sequenceNumber);

    gettimeofday(&end, NULL);
    double duration = (end.tv_sec - start.tv_sec) + (end.tv_usec - start.tv_usec) / 1000000.0;
    double throughput = ((totalBytesSent + sizeof(PacketHeader) * sequenceNumber) * 8) / duration;
    double bandwidthUtilization =  (throughput / LINK_CAPACITY) * 100;
    
    printf("Throughput: %.2f Mb/s\n", throughput/1000000.0);
    printf("Bandwidth Utilization: %.2f%%\n", bandwidthUtilization);
    printf("Time:  %.2f\n", duration);

    fclose(file);
    close(sockDescriptor);
}

/**
 * @brief Entry point for the UDP file receiver program.
 * 
 * This function parses command line arguments and initiates the file sending process
 * by calling the rsend function. The program expects exactly two arguments:
 * the UDP port to send data to, and the filename of the file to be sent.
 * 
 * @param argc The number of command line arguments.
 * @param argv The array of command line arguments.
 * @return int EXIT_SUCCESS returned on successful completion or error code 1 on failure.
 */
int main(int argc, char** argv) {
    int hostUDPport;
    unsigned long long int bytesToTransfer;
    char* hostname = NULL;
    char* filename = NULL;

    if (argc != 5) {
        fprintf(stderr, "usage: %s receiver_hostname receiver_port filename_to_xfer bytes_to_xfer\n\n", argv[0]);
        exit(1);
    }
    hostUDPport = (unsigned short int) atoi(argv[2]);
    hostname = argv[1];
    bytesToTransfer = atoll(argv[4]);
    filename = argv[3];

    rsend(hostname, hostUDPport, filename, bytesToTransfer);

    return (EXIT_SUCCESS); 
}<|MERGE_RESOLUTION|>--- conflicted
+++ resolved
@@ -32,11 +32,7 @@
  * @def BUFFER_SIZE
  * Definition to indicate size of the buffer.
  */
-<<<<<<< HEAD
-#define BUFFER_SIZE 1   0000
-=======
 #define BUFFER_SIZE 10000
->>>>>>> 0939f30e
 
 /**
  * @def ACK_TIMEOUT_USEC
@@ -220,7 +216,7 @@
                     perror("Error sending file");
                     break;
                 }
-                totalBytesSent += sentBytes - sizeof(PacketHeader);
+                totalBytesSent += sentBytes;
             }
 
             
@@ -278,7 +274,7 @@
 
     gettimeofday(&end, NULL);
     double duration = (end.tv_sec - start.tv_sec) + (end.tv_usec - start.tv_usec) / 1000000.0;
-    double throughput = ((totalBytesSent + sizeof(PacketHeader) * sequenceNumber) * 8) / duration;
+    double throughput = (totalBytesSent * 8) / duration;
     double bandwidthUtilization =  (throughput / LINK_CAPACITY) * 100;
     
     printf("Throughput: %.2f Mb/s\n", throughput/1000000.0);
