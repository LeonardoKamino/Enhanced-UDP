/**
 * @file sender.c
 * @brief Functions for sending data over an enhanced UDP protocol.
 * 
 * This file contains the implementation of functions
 * responsible for sending data over the enhanced UDP 
 * protocol. It includes a key function rsend which 
 * handles sending packets and handling acknowledgments. 
 * 
 * @author Maddy Paulson (maddypaulson)
 * @author Leo Kamino (LeonardoKamino)
 * @bug No known bugs.
 */

#include <stdio.h>
#include <stdlib.h>
#include <string.h>
#include <arpa/inet.h>
#include <netinet/in.h>
#include <netdb.h>

#include <sys/types.h>
#include <sys/socket.h>
#include <unistd.h>

#include <pthread.h>
#include <errno.h>

#include "packet_header.h"

/**
 * @def BUFFER_SIZE
 * Definition to indicate size of the buffer.
 */
#define BUFFER_SIZE 1024
#define ACK_TIMEOUT_USEC 30000
#define MAX_RESEND_ATTEMPTS 5

void sendClosingPacket(int sockDescriptor, struct sockaddr_in *destAddr, int sequenceNumber) {
    int resendAttempts = 0;
    int sentBytes;

    PacketHeader lastPacketHeader;
    lastPacketHeader.sequenceNumber = sequenceNumber;
    lastPacketHeader.flags = 0;
    lastPacketHeader.flags = setFlag(lastPacketHeader.flags, IS_LAST_PACKET);

    do {
        sentBytes = sendto(sockDescriptor, &lastPacketHeader, sizeof(lastPacketHeader), 0, (struct sockaddr *)destAddr, sizeof(struct sockaddr_in));
        if(sentBytes < 0) {
            perror("Error sending closing packet");
            break;
        }
        printf("Sent %ld sequence\n", sequenceNumber);

        PacketHeader ack;
        ssize_t ackSize = recvfrom(sockDescriptor, &ack, sizeof(ack), 0, NULL, 0);
        if (ackSize > 0 && isFlagSet(ack.flags, IS_ACK) && isFlagSet(ack.flags, IS_LAST_PACKET) && ack.sequenceNumber == sequenceNumber){
            printf("ACK received for closing packet sequence number: %d\n", ack.sequenceNumber);
            break; // Exit the resend loop
        } else {
            printf("ACK timeout or error, resending closing packet, sequence number: %ld\n", sequenceNumber);
            resendAttempts++;
        }

    } while(resendAttempts < MAX_RESEND_ATTEMPTS);
}

/**
 * @brief Sends a file over a network using a reliable UDP protocol.
 * 
 * This function rsend is designed to send a file specified by filename to a given hostname and UDP port. 
 * It handles the creation of a UDP socket, resolving the hostname, and setting up the destination address.
 * The file is read and sent in chunks, with each chunk being prefixed by a custom packet header.
 * After each packet is sent, the function waits for an acknowledgment before proceeding to the next packet.
 * If an acknowledgment is not received, the packet is resent. This continues until the entire file is sent.
 * The last packet is flagged as the final packet to inform the receiver no more packets will follow.
 * 
 * @param hostname The destination hostname or IP address to send the file to.
 * @param hostUDPport The destination port number on the receiver's side.
 * @param filename The name of the file to be sent.
 * @param bytesToTransfer The total number of bytes of the file to be transferred.
 * @return Void.
 */
void rsend(char* hostname, 
            unsigned short int hostUDPport, 
            char* filename, 
            unsigned long long int bytesToTransfer) 
{
    int sockDescriptor;
    struct sockaddr_in destAddr;
    char buffer[BUFFER_SIZE];
    char ackBuffer[BUFFER_SIZE];
    ssize_t readBytes, sentBytes;
    FILE *file;
    unsigned long long int totalBytesSent = 0;
    int sequenceNumber = 0;

    /*
     * Resolve the hostname to support domain & ip addresses.
     */
    struct addrinfo hints, *servinfo, *p;
    memset(&hints, 0, sizeof hints);
    hints.ai_family = AF_INET;
    hints.ai_socktype = SOCK_DGRAM;

    int status;
    printf("Hostname: %s\n", hostname);
    if((status = getaddrinfo(hostname, NULL, &hints, &servinfo)) != 0){
        perror("Address translation failed.");
        exit(EXIT_FAILURE);
    }

    /*
     * Create UDP socket.
     */
    sockDescriptor = socket(AF_INET, SOCK_DGRAM, 0);
    if(sockDescriptor < 0){
        perror("Socket creation failed");
        exit(EXIT_FAILURE);
    }

    // Set socket timeout for receiving
    struct timeval timeout;
    timeout.tv_sec = 0;
    timeout.tv_usec = ACK_TIMEOUT_USEC;
    if (setsockopt(sockDescriptor, SOL_SOCKET, SO_RCVTIMEO, &timeout, sizeof(timeout)) < 0) {
        perror("Error setting socket timeout");
        close(sockDescriptor);
        exit(EXIT_FAILURE);
    }

    memset(&destAddr, 0, sizeof(destAddr));
    destAddr.sin_family = AF_INET;
    destAddr.sin_port = htons(hostUDPport);
    memcpy(&destAddr.sin_addr, &((struct sockaddr_in *)servinfo->ai_addr)->sin_addr, sizeof(struct in_addr));

    freeaddrinfo(servinfo);

    /*
     * Open file for reading.
     */
    if((file = fopen(filename, "rb")) == NULL) {
        perror("Opening file failed");
        close(sockDescriptor);
        exit(EXIT_FAILURE);
    }

    /*
     * Continue sending file in chunks (packets) until all bytes are transferred.
     */
    while(totalBytesSent < bytesToTransfer && (readBytes = fread(buffer + sizeof(PacketHeader), 1, BUFFER_SIZE - sizeof(PacketHeader), file)) > 0){
        PacketHeader header;
        header.sequenceNumber = sequenceNumber;
        header.flags = 0;

        memcpy(buffer, &header, sizeof(header));

        do {
            sentBytes = sendto(sockDescriptor, buffer, readBytes + sizeof(PacketHeader), 0, (struct sockaddr *)&destAddr, sizeof(destAddr));
            if(sentBytes < 0) {
                perror("Error sending file");
                break;
            }
            printf("Sent %ld sequence\n", sequenceNumber);
            totalBytesSent += sentBytes - sizeof(PacketHeader);

            PacketHeader ack;
            ssize_t ackSize = recvfrom(sockDescriptor, &ack, sizeof(ack), 0, NULL, 0);
<<<<<<< HEAD
            if(ackSize == sizeof(ack) && isFlagSet(ack.flags, IS_ACK) && ack.sequenceNumber == header.sequenceNumber ) {
                /*
                 * Correct acknowlodgement received.
                 */
                printf("ACK received for sequence number: %d\n", ack.sequenceNumber);
                sequenceNumber++;
                /*
                 * Exit the resend loop.
                 */
                break;
=======
            if (ackSize > 0 && isFlagSet(ack.flags, IS_ACK) && ack.sequenceNumber == header.sequenceNumber) {
                printf("ACK received for sequence number: %d\n", ack.sequenceNumber);
                sequenceNumber++;
                break; // Exit the resend loop
            } else {
                printf("ACK timeout or error, resending sequence number: %ld\n", sequenceNumber);
>>>>>>> 39901f7f
            }

        } while(1);

        
    }

<<<<<<< HEAD
    /*
     * Send the last packet.
     */
    PacketHeader lastPacketHeader;
    lastPacketHeader.sequenceNumber = sequenceNumber++;
    lastPacketHeader.flags = 0;
    lastPacketHeader.flags = setFlag(lastPacketHeader.flags, IS_LAST_PACKET);

    sendto(sockDescriptor, &lastPacketHeader, sizeof(lastPacketHeader), 0, (struct sockaddr *)&destAddr, sizeof(destAddr));
=======
    // Send the last packet
    sendClosingPacket(sockDescriptor, &destAddr, sequenceNumber);
>>>>>>> 39901f7f

    fclose(file);
    close(sockDescriptor);
}

/**
 * @brief Entry point for the UDP file sender program.
 * 
 * This function parses command line arguments and initiates the file transfer process
 * by calling the rsend function. The program expects exactly four arguments:
 * the receiver's hostname, the receiver's UDP port, the filename to transfer,
 * and the number of bytes to transfer.
 * 
 * @param argc The number of command line arguments.
 * @param argv The array of command line arguments.
 * @return int EXIT_SUCCESS returned on successful completion or error code 1 on failure.
 */
int main(int argc, char** argv) {
    int hostUDPport;
    unsigned long long int bytesToTransfer;
    char* hostname = NULL;
    char* filename = NULL;

    if (argc != 5) {
        fprintf(stderr, "usage: %s receiver_hostname receiver_port filename_to_xfer bytes_to_xfer\n\n", argv[0]);
        exit(1);
    }
    hostUDPport = (unsigned short int) atoi(argv[2]);
    hostname = argv[1];
    bytesToTransfer = atoll(argv[4]);
    filename = argv[3];

    rsend(hostname, hostUDPport, filename, bytesToTransfer);

    return (EXIT_SUCCESS); 
}<|MERGE_RESOLUTION|>--- conflicted
+++ resolved
@@ -66,22 +66,7 @@
     } while(resendAttempts < MAX_RESEND_ATTEMPTS);
 }
 
-/**
- * @brief Sends a file over a network using a reliable UDP protocol.
- * 
- * This function rsend is designed to send a file specified by filename to a given hostname and UDP port. 
- * It handles the creation of a UDP socket, resolving the hostname, and setting up the destination address.
- * The file is read and sent in chunks, with each chunk being prefixed by a custom packet header.
- * After each packet is sent, the function waits for an acknowledgment before proceeding to the next packet.
- * If an acknowledgment is not received, the packet is resent. This continues until the entire file is sent.
- * The last packet is flagged as the final packet to inform the receiver no more packets will follow.
- * 
- * @param hostname The destination hostname or IP address to send the file to.
- * @param hostUDPport The destination port number on the receiver's side.
- * @param filename The name of the file to be sent.
- * @param bytesToTransfer The total number of bytes of the file to be transferred.
- * @return Void.
- */
+
 void rsend(char* hostname, 
             unsigned short int hostUDPport, 
             char* filename, 
@@ -167,25 +152,12 @@
 
             PacketHeader ack;
             ssize_t ackSize = recvfrom(sockDescriptor, &ack, sizeof(ack), 0, NULL, 0);
-<<<<<<< HEAD
-            if(ackSize == sizeof(ack) && isFlagSet(ack.flags, IS_ACK) && ack.sequenceNumber == header.sequenceNumber ) {
-                /*
-                 * Correct acknowlodgement received.
-                 */
-                printf("ACK received for sequence number: %d\n", ack.sequenceNumber);
-                sequenceNumber++;
-                /*
-                 * Exit the resend loop.
-                 */
-                break;
-=======
             if (ackSize > 0 && isFlagSet(ack.flags, IS_ACK) && ack.sequenceNumber == header.sequenceNumber) {
                 printf("ACK received for sequence number: %d\n", ack.sequenceNumber);
                 sequenceNumber++;
                 break; // Exit the resend loop
             } else {
                 printf("ACK timeout or error, resending sequence number: %ld\n", sequenceNumber);
->>>>>>> 39901f7f
             }
 
         } while(1);
@@ -193,20 +165,8 @@
         
     }
 
-<<<<<<< HEAD
-    /*
-     * Send the last packet.
-     */
-    PacketHeader lastPacketHeader;
-    lastPacketHeader.sequenceNumber = sequenceNumber++;
-    lastPacketHeader.flags = 0;
-    lastPacketHeader.flags = setFlag(lastPacketHeader.flags, IS_LAST_PACKET);
-
-    sendto(sockDescriptor, &lastPacketHeader, sizeof(lastPacketHeader), 0, (struct sockaddr *)&destAddr, sizeof(destAddr));
-=======
     // Send the last packet
     sendClosingPacket(sockDescriptor, &destAddr, sequenceNumber);
->>>>>>> 39901f7f
 
     fclose(file);
     close(sockDescriptor);
